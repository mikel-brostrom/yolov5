import os
import sys
import torch
import logging
import subprocess
import argparse
import git
from git import Repo
import zipfile
from pathlib import Path
import logging
import shutil
import threading
import signal
import ctypes
<<<<<<< HEAD

=======
import numpy as np
>>>>>>> 71e62b0b

FILE = Path(__file__).resolve()
ROOT = FILE.parents[0].parents[0]  # yolov5 strongsort root directory
WEIGHTS = ROOT / 'weights'

if str(ROOT) not in sys.path:
    sys.path.append(str(ROOT))  # add ROOT to PATH
if str(ROOT / 'strong_sort') not in sys.path:
    sys.path.append(str(ROOT / 'strong_sort'))  # add strong_sort ROOT to PATH
ROOT = Path(os.path.relpath(ROOT, Path.cwd()))  # relative

<<<<<<< HEAD
from utils.general import LOGGER, check_requirements, print_args, increment_path
from track import run


class SeqThread(threading.Thread):
    def __init__(self, seq_path, exp_results_folder, MOT_results_folder):
        super(SeqThread, self).__init__()
        
=======
from utils.general import LOGGER, check_requirements, print_args, xyxy2xywh
from utils.torch_utils import select_device
from strong_sort.utils.parser import get_config
from strong_sort.strong_sort import StrongSORT


class TrackThread(threading.Thread):
    def __init__(self, seq_path, exp_results_folder, MOT_results_folder, seq_result, opt, thread_device):
        super(DetectThread, self).__init__()
>>>>>>> 71e62b0b
        self.seq_path = seq_path

        self.exp_results_folder = exp_results_folder
        self.MOT_results_folder = MOT_results_folder
<<<<<<< HEAD
        self.MOT_results_path = MOT_results_folder / Path(self.seq_path.parent.name + '.txt')
        self.source = self.seq_path.parent / self.seq_path.parent.name

    def run(self):
        # change img1 folder name to MOTXX-YY
        if not self.source.is_dir():
            shutil.move(str(self.seq_path), self.source)

        try: 
            run(
                source=self.source,
                yolo_weights=WEIGHTS / 'yolov5m.pt',
                strong_sort_weights=WEIGHTS / 'osnet_x1_0_msmt17.pt',
                project=self.exp_results_folder.parent,
                name=self.exp_results_folder.name,
                classes=0,
                imgsz=(320, 320),
                exist_ok=True,
                save_txt=True
            )
        except Exception as e:
            print(e)

        # copy from yolov5 exp folder to eval tracking folder
        src = self.exp_results_folder / 'tracks' / Path(self.seq_path.parent.name + '.txt')
        dst = self.MOT_results_folder / Path(self.seq_path.parent.name + '.txt')
        shutil.copyfile(src, dst)
=======
        self.seq_result = seq_result
        self.thread_device = thread_device

    def run(self):
        from detect import run
        source = self.seq_path.parent / self.seq_path.parent.name
        # rename img1 folder so that its name becomes MOT16-XX.txt,
        # by doing so the result will be set to this same name
        if not source.is_dir():
            shutil.move(str(self.seq_path), source)

        run(
            source=source,
            weights=WEIGHTS / 'yolov5m.pt',
            classes=0,
            project=opt.detect_project,
            name=source.name,
            imgsz=(320, 320),
            exist_ok=False,
            save_txt=True,
            device=self.thread_device
        )

        orig = self.exp_results_folder / source.name
        dest = self.MOT_results_folder / source.name / '.txt'
        shutil.move(orig, dest)


class DetectThread(threading.Thread):
    def __init__(self, seq_path, detect_project):
        super(DetectThread, self).__init__()
        self.seq_path = seq_path
        self.detect_project = detect_project
    def run(self):
        from detect import run
        source = self.seq_path.parent / self.seq_path.parent.name
        # rename img1 folder so that its name becomes MOT16-XX.txt,
        # by doing so the result will be set to this same name
        if not source.is_dir():
            shutil.move(str(self.seq_path), source)
        run(
            source=source,
            weights=WEIGHTS / 'yolov5m.pt',
            classes=0,
            project=self.detect_project,
            name=source.name,
            imgsz=(320, 320),
            exist_ok=False,
            save_txt=True,
            save_conf=True,
        )

>>>>>>> 71e62b0b


def setup_evaluation(dst_val_tools_folder):
    
    # source: https://github.com/JonathonLuiten/TrackEval#official-evaluation-code
    LOGGER.info('Download official MOT evaluation repo')
    val_tools_url = "https://github.com/JonathonLuiten/TrackEval"
    try:
        Repo.clone_from(val_tools_url, dst_val_tools_folder)
    except git.exc.GitError as err:
        LOGGER.info('Eval repo already downloaded')
        
    LOGGER.info('Get ground-truth txts, meta-data and example trackers for all currently supported benchmarks')
    gt_data_url = 'https://omnomnom.vision.rwth-aachen.de/data/TrackEval/data.zip'
    subprocess.run(["wget", "-nc", gt_data_url, "-O", dst_val_tools_folder / 'data.zip']) # python wget has no -nc nor -N flag
    with zipfile.ZipFile(dst_val_tools_folder / 'data.zip', 'r') as zip_ref:
        zip_ref.extractall(dst_val_tools_folder)

    LOGGER.info('Download official MOT images')
    mot_gt_data_url = 'https://motchallenge.net/data/MOT16.zip'
    subprocess.run(["wget", "-nc", mot_gt_data_url, "-O", dst_val_tools_folder / 'MOT16.zip']) # python wget has no -nc nor -N flag
    with zipfile.ZipFile(dst_val_tools_folder / 'MOT16.zip', 'r') as zip_ref:
        zip_ref.extractall(dst_val_tools_folder / 'data' / 'MOT16')
        
    
def parse_opt():
    parser = argparse.ArgumentParser()
    parser.add_argument('--yolo-weights', nargs='+', type=str, default=WEIGHTS / 'yolov5x.pt', help='model.pt path(s)')
    parser.add_argument('--strong-sort-weights', type=str, default=WEIGHTS / 'mobilenetv2_x1_0_msmt17.pt')
    parser.add_argument('--config-strongsort', type=str, default='track/strong_sort/configs/strong_sort.yaml')
<<<<<<< HEAD
    parser.add_argument('--name', default='exp', help='save results to project/name')
    parser.add_argument('--project', default=ROOT / 'runs/track', help='save results to project/name')
    parser.add_argument('--exist-ok', action='store_true', help='existing project/name ok, do not increment')
    parser.add_argument('--benchmark', type=str,  default='MOT16', help='MOT16, MOT17, MOT20')
    parser.add_argument('--split', type=str,  default='train', help='existing project/name ok, do not increment')
    parser.add_argument('--eval-existing', type=str, default='', help='evaluate existing tracker results under mot_callenge/MOTXX-YY/...')
=======
    parser.add_argument('--detect_project', default=ROOT / 'runs/detect', help='save results to project/name')
    parser.add_argument('--track_project', default=ROOT / 'runs/track', help='save results to project/name')
    parser.add_argument('--name', default='exp2', help='save results to project/name')
    parser.add_argument('--half', action='store_true', help='use FP16 half-precision inference')
    parser.add_argument('--exist-ok', action='store_true', help='existing project/name ok, do not increment')
    parser.add_argument('--device', default='', help='cuda device, i.e. 0 or 0,1,2,3 or cpu')
>>>>>>> 71e62b0b

    opt = parser.parse_args()
    print_args(vars(opt))
    return opt


def main(opt):
    check_requirements(requirements=ROOT / 'requirements.txt', exclude=('tensorboard', 'thop'))
<<<<<<< HEAD
    
    # download eval files
    dst_val_tools_folder = ROOT / 'track/val_utils'
    setup_evaluation(dst_val_tools_folder)
    
    # set paths
    mot_seqs_path = dst_val_tools_folder / 'data' / opt.benchmark / opt.split
    seq_paths = [p / 'img1' for p in Path(mot_seqs_path).iterdir() if p.is_dir()]
    save_dir = increment_path(Path(opt.project) / opt.name, exist_ok=opt.exist_ok)  # increment run
    MOT_results_folder = dst_val_tools_folder / 'data' / 'trackers' / 'mot_challenge' / Path(str(opt.benchmark) + '-' + str(opt.split)) / save_dir.name / 'data'
    (MOT_results_folder).mkdir(parents=True, exist_ok=True)  # make
    
    if not opt.eval_existing:
        threads = []
        for seq_path in seq_paths:
            LOGGER.info(f'Staring eval on sequence: ', seq_path)
            seq_thread = SeqThread(seq_path, save_dir, MOT_results_folder)
            seq_thread.start()
            threads.append(seq_thread)
        for seq_thread in threads:
            seq_thread.join()
        
    # run the evaluation on the generated txts
    subprocess.run([
        "python",  dst_val_tools_folder / "scripts/run_mot_challenge.py",\
        "--BENCHMARK", "MOT16",\
        "--TRACKERS_TO_EVAL",  opt.eval_existing if opt.eval_existing else MOT_results_folder.parent.name,\
        "--SPLIT_TO_EVAL", "train",\
        "--METRICS", "HOTA", "CLEAR", "Identity",\
        "--USE_PARALLEL", "True",\
        "--NUM_PARALLEL_CORES", "4"\
    ])
=======
    dst_val_tools_folder = ROOT / 'track' / 'val_utils'
    #prepare_evaluation_files(dst_val_tools_folder)
    mot_seqs_folder = dst_val_tools_folder / 'data' / 'MOT16'/ 'train'
    mot_seq_paths = [p / 'img1' for p in Path(mot_seqs_folder).iterdir() if p.is_dir()]
    # exp_results_folder = opt.detect_project / opt.name
    # MOT_results_folder = dst_val_tools_folder/ 'data' / 'trackers' / 'mot_challenge' / opt.name / 'data'
    # (MOT_results_folder).mkdir(parents=True, exist_ok=True)  # make
    # devices = [i for i in range(torch.cuda.device_count())]
    # nr_devices = len(devices)
    
    # create the detections to be used for ttracking
    threads = []
    # for i, seq_path in enumerate(mot_seq_paths):
    #     # LOGGER.info(f'Staring eval on sequence: ', seq_path)
    #     # thread_device = i % nr_devices
    #     # thread_device = select_device(str(i % nr_devices))
    #     # seq_result = exp_results_folder / seq_path.name
    #     seq_thread = DetectThread(seq_path, opt.detect_project)
    #     seq_thread.start()
    #     threads.append(seq_thread)
    # for thread in threads:
    #     thread.join()

    # get all paths to seq txts
    cfg = get_config()
    cfg.merge_from_file(opt.config_strongsort)
    # StrongSORT(
    #     opt.strong_sort_weights,
    #     opt.device,
    #     opt.half,
    #     max_dist=cfg.STRONGSORT.MAX_DIST,
    #     max_iou_distance=cfg.STRONGSORT.MAX_IOU_DISTANCE,
    #     max_age=cfg.STRONGSORT.MAX_AGE,
    #     n_init=cfg.STRONGSORT.N_INIT,
    #     nn_budget=cfg.STRONGSORT.NN_BUDGET,
    #     mc_lambda=cfg.STRONGSORT.MC_LAMBDA,
    #     ema_alpha=cfg.STRONGSORT.EMA_ALPHA,

    # )
    seq_bboxes_folder = [p / 'labels' for p in Path(opt.detect_project).iterdir() if p.is_dir()]
    for folder in seq_bboxes_folder:
        txts = folder.glob('*.txt')
        # loop through each txt
        rows = []
        for txt in txts:
            rows = []
            with open(txt,"r") as f:
                for line in f:
                    rows.append(line.split())
            rows = np.array(rows, dtype=float)
            xywhs = xyxy2xywh(rows[:, 1:5])
            confs = rows[:, 5]
            clss = rows[:, 0]
            print(xywhs)
            print(confs)
            print(clss)
                


        
    # run the evaluation on the generated txts
    # subprocess.run([
    #     "python",  "track/val_utils/scripts/run_mot_challenge.py",\
    #     "--BENCHMARK", "MOT16",\
    #     "--TRACKERS_TO_EVAL", exp_results_folder.stem,\
    #     "--SPLIT_TO_EVAL", "train",\
    #     "--METRICS", "HOTA", "CLEAR", "Identity",\
    #     "--USE_PARALLEL", "True",\
    #     "--NUM_PARALLEL_CORES", "4"
    # ]) 
>>>>>>> 71e62b0b
    

if __name__ == "__main__":
    opt = parse_opt()
    main(opt)<|MERGE_RESOLUTION|>--- conflicted
+++ resolved
@@ -8,16 +8,9 @@
 from git import Repo
 import zipfile
 from pathlib import Path
-import logging
 import shutil
 import threading
-import signal
-import ctypes
-<<<<<<< HEAD
 
-=======
-import numpy as np
->>>>>>> 71e62b0b
 
 FILE = Path(__file__).resolve()
 ROOT = FILE.parents[0].parents[0]  # yolov5 strongsort root directory
@@ -29,7 +22,6 @@
     sys.path.append(str(ROOT / 'strong_sort'))  # add strong_sort ROOT to PATH
 ROOT = Path(os.path.relpath(ROOT, Path.cwd()))  # relative
 
-<<<<<<< HEAD
 from utils.general import LOGGER, check_requirements, print_args, increment_path
 from track import run
 
@@ -38,22 +30,9 @@
     def __init__(self, seq_path, exp_results_folder, MOT_results_folder):
         super(SeqThread, self).__init__()
         
-=======
-from utils.general import LOGGER, check_requirements, print_args, xyxy2xywh
-from utils.torch_utils import select_device
-from strong_sort.utils.parser import get_config
-from strong_sort.strong_sort import StrongSORT
-
-
-class TrackThread(threading.Thread):
-    def __init__(self, seq_path, exp_results_folder, MOT_results_folder, seq_result, opt, thread_device):
-        super(DetectThread, self).__init__()
->>>>>>> 71e62b0b
         self.seq_path = seq_path
-
         self.exp_results_folder = exp_results_folder
         self.MOT_results_folder = MOT_results_folder
-<<<<<<< HEAD
         self.MOT_results_path = MOT_results_folder / Path(self.seq_path.parent.name + '.txt')
         self.source = self.seq_path.parent / self.seq_path.parent.name
 
@@ -81,60 +60,6 @@
         src = self.exp_results_folder / 'tracks' / Path(self.seq_path.parent.name + '.txt')
         dst = self.MOT_results_folder / Path(self.seq_path.parent.name + '.txt')
         shutil.copyfile(src, dst)
-=======
-        self.seq_result = seq_result
-        self.thread_device = thread_device
-
-    def run(self):
-        from detect import run
-        source = self.seq_path.parent / self.seq_path.parent.name
-        # rename img1 folder so that its name becomes MOT16-XX.txt,
-        # by doing so the result will be set to this same name
-        if not source.is_dir():
-            shutil.move(str(self.seq_path), source)
-
-        run(
-            source=source,
-            weights=WEIGHTS / 'yolov5m.pt',
-            classes=0,
-            project=opt.detect_project,
-            name=source.name,
-            imgsz=(320, 320),
-            exist_ok=False,
-            save_txt=True,
-            device=self.thread_device
-        )
-
-        orig = self.exp_results_folder / source.name
-        dest = self.MOT_results_folder / source.name / '.txt'
-        shutil.move(orig, dest)
-
-
-class DetectThread(threading.Thread):
-    def __init__(self, seq_path, detect_project):
-        super(DetectThread, self).__init__()
-        self.seq_path = seq_path
-        self.detect_project = detect_project
-    def run(self):
-        from detect import run
-        source = self.seq_path.parent / self.seq_path.parent.name
-        # rename img1 folder so that its name becomes MOT16-XX.txt,
-        # by doing so the result will be set to this same name
-        if not source.is_dir():
-            shutil.move(str(self.seq_path), source)
-        run(
-            source=source,
-            weights=WEIGHTS / 'yolov5m.pt',
-            classes=0,
-            project=self.detect_project,
-            name=source.name,
-            imgsz=(320, 320),
-            exist_ok=False,
-            save_txt=True,
-            save_conf=True,
-        )
-
->>>>>>> 71e62b0b
 
 
 def setup_evaluation(dst_val_tools_folder):
@@ -149,37 +74,28 @@
         
     LOGGER.info('Get ground-truth txts, meta-data and example trackers for all currently supported benchmarks')
     gt_data_url = 'https://omnomnom.vision.rwth-aachen.de/data/TrackEval/data.zip'
-    subprocess.run(["wget", "-nc", gt_data_url, "-O", dst_val_tools_folder / 'data.zip']) # python wget has no -nc nor -N flag
+    subprocess.run(["wget", "-nc", gt_data_url, "-O", dst_val_tools_folder / 'data.zip']) # python module has no -nc nor -N flag
     with zipfile.ZipFile(dst_val_tools_folder / 'data.zip', 'r') as zip_ref:
         zip_ref.extractall(dst_val_tools_folder)
 
     LOGGER.info('Download official MOT images')
     mot_gt_data_url = 'https://motchallenge.net/data/MOT16.zip'
-    subprocess.run(["wget", "-nc", mot_gt_data_url, "-O", dst_val_tools_folder / 'MOT16.zip']) # python wget has no -nc nor -N flag
+    subprocess.run(["wget", "-nc", mot_gt_data_url, "-O", dst_val_tools_folder / 'MOT16.zip']) # python module has no -nc nor -N flag
     with zipfile.ZipFile(dst_val_tools_folder / 'MOT16.zip', 'r') as zip_ref:
         zip_ref.extractall(dst_val_tools_folder / 'data' / 'MOT16')
         
     
 def parse_opt():
     parser = argparse.ArgumentParser()
-    parser.add_argument('--yolo-weights', nargs='+', type=str, default=WEIGHTS / 'yolov5x.pt', help='model.pt path(s)')
+    parser.add_argument('--yolo-weights', nargs='+', type=str, default=WEIGHTS / 'yolov5n.pt', help='model.pt path(s)')
     parser.add_argument('--strong-sort-weights', type=str, default=WEIGHTS / 'mobilenetv2_x1_0_msmt17.pt')
     parser.add_argument('--config-strongsort', type=str, default='track/strong_sort/configs/strong_sort.yaml')
-<<<<<<< HEAD
     parser.add_argument('--name', default='exp', help='save results to project/name')
     parser.add_argument('--project', default=ROOT / 'runs/track', help='save results to project/name')
     parser.add_argument('--exist-ok', action='store_true', help='existing project/name ok, do not increment')
     parser.add_argument('--benchmark', type=str,  default='MOT16', help='MOT16, MOT17, MOT20')
     parser.add_argument('--split', type=str,  default='train', help='existing project/name ok, do not increment')
     parser.add_argument('--eval-existing', type=str, default='', help='evaluate existing tracker results under mot_callenge/MOTXX-YY/...')
-=======
-    parser.add_argument('--detect_project', default=ROOT / 'runs/detect', help='save results to project/name')
-    parser.add_argument('--track_project', default=ROOT / 'runs/track', help='save results to project/name')
-    parser.add_argument('--name', default='exp2', help='save results to project/name')
-    parser.add_argument('--half', action='store_true', help='use FP16 half-precision inference')
-    parser.add_argument('--exist-ok', action='store_true', help='existing project/name ok, do not increment')
-    parser.add_argument('--device', default='', help='cuda device, i.e. 0 or 0,1,2,3 or cpu')
->>>>>>> 71e62b0b
 
     opt = parser.parse_args()
     print_args(vars(opt))
@@ -188,7 +104,6 @@
 
 def main(opt):
     check_requirements(requirements=ROOT / 'requirements.txt', exclude=('tensorboard', 'thop'))
-<<<<<<< HEAD
     
     # download eval files
     dst_val_tools_folder = ROOT / 'track/val_utils'
@@ -221,78 +136,6 @@
         "--USE_PARALLEL", "True",\
         "--NUM_PARALLEL_CORES", "4"\
     ])
-=======
-    dst_val_tools_folder = ROOT / 'track' / 'val_utils'
-    #prepare_evaluation_files(dst_val_tools_folder)
-    mot_seqs_folder = dst_val_tools_folder / 'data' / 'MOT16'/ 'train'
-    mot_seq_paths = [p / 'img1' for p in Path(mot_seqs_folder).iterdir() if p.is_dir()]
-    # exp_results_folder = opt.detect_project / opt.name
-    # MOT_results_folder = dst_val_tools_folder/ 'data' / 'trackers' / 'mot_challenge' / opt.name / 'data'
-    # (MOT_results_folder).mkdir(parents=True, exist_ok=True)  # make
-    # devices = [i for i in range(torch.cuda.device_count())]
-    # nr_devices = len(devices)
-    
-    # create the detections to be used for ttracking
-    threads = []
-    # for i, seq_path in enumerate(mot_seq_paths):
-    #     # LOGGER.info(f'Staring eval on sequence: ', seq_path)
-    #     # thread_device = i % nr_devices
-    #     # thread_device = select_device(str(i % nr_devices))
-    #     # seq_result = exp_results_folder / seq_path.name
-    #     seq_thread = DetectThread(seq_path, opt.detect_project)
-    #     seq_thread.start()
-    #     threads.append(seq_thread)
-    # for thread in threads:
-    #     thread.join()
-
-    # get all paths to seq txts
-    cfg = get_config()
-    cfg.merge_from_file(opt.config_strongsort)
-    # StrongSORT(
-    #     opt.strong_sort_weights,
-    #     opt.device,
-    #     opt.half,
-    #     max_dist=cfg.STRONGSORT.MAX_DIST,
-    #     max_iou_distance=cfg.STRONGSORT.MAX_IOU_DISTANCE,
-    #     max_age=cfg.STRONGSORT.MAX_AGE,
-    #     n_init=cfg.STRONGSORT.N_INIT,
-    #     nn_budget=cfg.STRONGSORT.NN_BUDGET,
-    #     mc_lambda=cfg.STRONGSORT.MC_LAMBDA,
-    #     ema_alpha=cfg.STRONGSORT.EMA_ALPHA,
-
-    # )
-    seq_bboxes_folder = [p / 'labels' for p in Path(opt.detect_project).iterdir() if p.is_dir()]
-    for folder in seq_bboxes_folder:
-        txts = folder.glob('*.txt')
-        # loop through each txt
-        rows = []
-        for txt in txts:
-            rows = []
-            with open(txt,"r") as f:
-                for line in f:
-                    rows.append(line.split())
-            rows = np.array(rows, dtype=float)
-            xywhs = xyxy2xywh(rows[:, 1:5])
-            confs = rows[:, 5]
-            clss = rows[:, 0]
-            print(xywhs)
-            print(confs)
-            print(clss)
-                
-
-
-        
-    # run the evaluation on the generated txts
-    # subprocess.run([
-    #     "python",  "track/val_utils/scripts/run_mot_challenge.py",\
-    #     "--BENCHMARK", "MOT16",\
-    #     "--TRACKERS_TO_EVAL", exp_results_folder.stem,\
-    #     "--SPLIT_TO_EVAL", "train",\
-    #     "--METRICS", "HOTA", "CLEAR", "Identity",\
-    #     "--USE_PARALLEL", "True",\
-    #     "--NUM_PARALLEL_CORES", "4"
-    # ]) 
->>>>>>> 71e62b0b
     
 
 if __name__ == "__main__":
